--- conflicted
+++ resolved
@@ -492,12 +492,9 @@
 
     // attempt to solve the planning problem within 10 seconds
     ompl::base::PlannerStatus solved = cHyRRT.solve(ompl::base::timedPlannerTerminationCondition(10));
-<<<<<<< HEAD
-=======
     // print path to RViz2 data file
     std::ofstream outFile("../../examples/visualize/src/points.txt");
     pdef->getSolutionPath()->as<ompl::geometric::PathGeometric>()->printAsMatrix(outFile);
     cout << "solution status: " << solved << endl;
->>>>>>> 19415967
     std::cout << "solution status: " << solved << std::endl;
 }